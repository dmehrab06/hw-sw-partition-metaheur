--- conflicted
+++ resolved
@@ -1,4 +1,3 @@
-<<<<<<< HEAD
 import numpy as np
 import pyswarms as ps
 from pyswarms.backend.topology import Star
@@ -41,14 +40,4 @@
     'simulate_ESA',
     'simulate_SHADE',
     'simulate_JADE'
-]
-=======
-# meta-heuristic/__init__.py
-# Empty file - just makes the directory a Python package
-
-from .pso_utils import simulate_PSO, random_assignment
-from .TaskGraph import TaskGraph
-from .parser_utils import parse_arguments
-
-__all__ = ['simulate_PSO', 'random_assignment', 'TaskGraph', 'parse_arguments']
->>>>>>> 62560325
+]